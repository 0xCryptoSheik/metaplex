--- conflicted
+++ resolved
@@ -1,9 +1,3 @@
-<<<<<<< HEAD
-import { WalletAdapter } from "@solana/wallet-base";
-
-import Wallet from '@project-serum/sol-wallet-adapter';
-import { Button, Collapse } from "antd";
-=======
 import { WalletAdapter, WalletError } from '@solana/wallet-adapter-base';
 import {
   useWallet,
@@ -19,8 +13,7 @@
   getTorusWallet,
   WalletName,
 } from '@solana/wallet-adapter-wallets';
-import { Button } from 'antd';
->>>>>>> 9d5a5c6d
+import { Button, Collapse } from 'antd';
 import React, {
   createContext,
   FC,
@@ -34,47 +27,12 @@
 import { notify } from '../utils';
 import { MetaplexModal } from '../components';
 
-<<<<<<< HEAD
 const { Panel } = Collapse;
 
-const ASSETS_URL =
-  'https://raw.githubusercontent.com/solana-labs/oyster/main/assets/wallets/';
-export const WALLET_PROVIDERS = [
-  {
-    name: 'Phantom',
-    url: 'https://www.phantom.app',
-    icon: `https://www.phantom.app/img/logo.png`,
-    adapter: PhantomWalletAdapter,
-  },
-  {
-    name: 'Solflare',
-    url: 'https://solflare.com',
-    icon: `${ASSETS_URL}solflare.svg`,
-    adapter: SolflareWalletAdapter,
-  },
-  {
-    name: 'Sollet',
-    url: 'https://www.sollet.io',
-    icon: `${ASSETS_URL}sollet.svg`,
-  },
-  {
-    name: 'MathWallet',
-    url: 'https://mathwallet.org',
-    icon: `${ASSETS_URL}mathwallet.svg`,
-  },
-  {
-    name: 'Torus',
-    url: 'https://tor.us',
-    icon: `${ASSETS_URL}torus.svg`,
-    adapter: TorusWalletAdapter,
-  },
-];
-=======
 export interface WalletModalContextState {
   visible: boolean;
   setVisible: (open: boolean) => void;
 }
->>>>>>> 9d5a5c6d
 
 export const WalletModalContext = createContext<WalletModalContextState>(
   {} as WalletModalContextState,
@@ -93,200 +51,34 @@
     setShowWallets(false);
   }, [setVisible, setShowWallets]);
 
+  const phatomWallet = useMemo(() => getPhantomWallet(), [])
+
   return (
-    <MetaplexModal visible={visible} onCancel={close}>
-      <div
-        style={{
-          background:
-            'linear-gradient(180deg, #D329FC 0%, #8F6DDE 49.48%, #19E6AD 100%)',
-          borderRadius: 36,
-          width: 50,
-          height: 50,
-          textAlign: 'center',
-          verticalAlign: 'middle',
-          fontWeight: 700,
-          fontSize: '1.3rem',
-          lineHeight: 2.4,
-          marginBottom: 10,
+    <MetaplexModal
+        title="Connect Wallet"
+        visible={visible}
+        onCancel={close}
+    >
+      <span style={{
+        color: "rgba(255, 255, 255, 0.75)",
+        fontSize: "14px",
+        lineHeight: "14px",
+        fontFamily: "GraphikWeb",
+        letterSpacing: "0.02em",
+        marginBottom: 14
+      }}>RECOMMENDED</span>
+
+      <Button
+        className="phantom-button metaplex-button"
+        onClick={() => {
+          console.log(phatomWallet.name)
+          select(phatomWallet.name)
+          close();
         }}
       >
-        M
-      </div>
-
-      <h2>{selected ? 'Change provider' : 'Welcome to Metaplex'}</h2>
-      <p>
-        {selected
-          ? 'Feel free to switch wallet provider'
-          : 'You must be signed in to place a bid'}
-      </p>
-
-      <br />
-      {selected || showWallets ? (
-        wallets.map(wallet => {
-          return (
-            <Button
-              key={wallet.name}
-              size="large"
-              type={wallet === selected ? 'primary' : 'ghost'}
-              onClick={() => {
-                select(wallet.name);
-                close();
-              }}
-              icon={
-                <img
-                  alt={`${wallet.name}`}
-                  width={20}
-                  height={20}
-                  src={wallet.icon}
-                  style={{ marginRight: 8 }}
-                />
-              }
-              style={{
-                display: 'block',
-                width: '100%',
-                textAlign: 'left',
-                marginBottom: 8,
-              }}
-            >
-              {wallet.name}
-            </Button>
-          );
-        })
-      ) : (
-        <>
-          <Button
-            className="metaplex-button"
-            style={{
-              width: '80%',
-              fontWeight: 'unset',
-            }}
-            onClick={() => {
-              select(WalletName.Phantom);
-              close();
-            }}
-          >
-            <span>
-              <img
-                src="https://www.phantom.app/img/logo.png"
-                style={{ width: '1.2rem' }}
-              />
-              &nbsp;Sign in with Phantom
-            </span>
-            <span>&gt;</span>
-          </Button>
-          <p
-            onClick={() => setShowWallets(true)}
-            style={{ cursor: 'pointer', marginTop: 10 }}
-          >
-            Select a different Solana wallet
-          </p>
-        </>
-      )}
-    </MetaplexModal>
-  );
-};
-
-export const WalletModalProvider: FC<{ children: ReactNode }> = ({
-  children,
-}) => {
-  const { publicKey } = useWallet();
-  const [connected, setConnected] = useState(!!publicKey);
-  const [visible, setVisible] = useState(false);
-
-  useEffect(() => {
-    if (publicKey) {
-      const base58 = publicKey.toBase58();
-      const keyToDisplay =
-        base58.length > 20
-          ? `${base58.substring(0, 7)}.....${base58.substring(
-              base58.length - 7,
-              base58.length,
-            )}`
-          : base58;
-
-      notify({
-        message: 'Wallet update',
-        description: 'Connected to wallet ' + keyToDisplay,
-      });
-    }
-  }, [publicKey]);
-
-  useEffect(() => {
-    if (!publicKey && connected) {
-      notify({
-        message: 'Wallet update',
-        description: 'Disconnected from wallet',
-      });
-    }
-<<<<<<< HEAD
-
-    return () => {
-      setConnected(false);
-      if (wallet) {
-        wallet.disconnect();
-      }
-    };
-  }, [wallet]);
-
-  useEffect(() => {
-    if (wallet && autoConnect) {
-      wallet.connect();
-      setAutoConnect(false);
-    }
-
-    return () => {};
-  }, [wallet, autoConnect]);
-
-  const [isModalVisible, setIsModalVisible] = useState(false);
-
-  const select = useCallback(() => setIsModalVisible(true), []);
-  const close = useCallback(() => {
-    setIsModalVisible(false)
-  }, []);
-
-  const pp = WALLET_PROVIDERS.find(wp => wp.name === 'Phantom');
-=======
-    setConnected(!!publicKey);
-  }, [publicKey, connected, setConnected]);
->>>>>>> 9d5a5c6d
-
-  return (
-    <WalletModalContext.Provider
-      value={{
-        visible,
-        setVisible,
-      }}
-    >
-      {children}
-<<<<<<< HEAD
-      <MetaplexModal
-        title="Connect Wallet"
-        visible={isModalVisible}
-        onCancel={close}
-      >
-
-        <span style={{
-          color: "rgba(255, 255, 255, 0.75)",
-          fontSize: "14px",
-          lineHeight: "14px",
-          fontFamily: "GraphikWeb",
-          letterSpacing: "0.02em",
-          marginBottom: 14
-        }}>RECOMMENDED</span>
-
-        <Button
-          className="phantom-button metaplex-button"
-          onClick={() => {
-            setProviderUrl(pp?.url);
-            setAutoConnect(true);
-            close();
-          }}
-          disabled={providerUrl === pp?.url}
-        >
-          <img src={pp?.icon} style={{ width: '1.2rem' }} />&nbsp;Connect to Phantom
-        </Button>
-
-        <Collapse ghost expandIcon={
+        <img src={phatomWallet?.icon} style={{ width: '1.2rem' }} />&nbsp;Connect to Phantom
+      </Button>
+      <Collapse ghost expandIcon={
           (panelProps) => panelProps.isActive ? (
             <svg width="20" height="20" viewBox="0 0 20 20" fill="none" xmlns="http://www.w3.org/2000/svg">
               <path d="M15 7.5L10 12.5L5 7.5" stroke="white" stroke-width="2" stroke-linecap="round" stroke-linejoin="round"/>
@@ -303,9 +95,8 @@
             lineHeight: "16px",
             letterSpacing: "-0.01em"
           }}>Other Wallets</span>} key="1">
-            {WALLET_PROVIDERS.map((provider, idx) => {
-              if (provider.url === providerUrl) return null
-              if (provider.name === "Phantom") return null
+            {wallets.map((wallet, idx) => {
+              if (wallet.name === "Phantom") return null
 
               return (
                 <Button
@@ -314,23 +105,64 @@
                   style={{
                     marginBottom: 5,
                   }}
-                  disabled={providerUrl === provider.url}
                   onClick={() => {
-                    setProviderUrl(provider.url);
-                    setAutoConnect(true);
+                    select(wallet.name);
                     close();
                   }}
                 >
-                  Connect to {provider.name}
+                  Connect to {wallet.name}
                 </Button>
               )
             })}
           </Panel>
         </Collapse>
-
-      </MetaplexModal>
-    </WalletContext.Provider>
-=======
+    </MetaplexModal>
+  );
+};
+
+export const WalletModalProvider: FC<{ children: ReactNode }> = ({
+  children,
+}) => {
+  const { publicKey } = useWallet();
+  const [connected, setConnected] = useState(!!publicKey);
+  const [visible, setVisible] = useState(false);
+
+  useEffect(() => {
+    if (publicKey) {
+      const base58 = publicKey.toBase58();
+      const keyToDisplay =
+        base58.length > 20
+          ? `${base58.substring(0, 7)}.....${base58.substring(
+              base58.length - 7,
+              base58.length,
+            )}`
+          : base58;
+
+      notify({
+        message: 'Wallet update',
+        description: 'Connected to wallet ' + keyToDisplay,
+      });
+    }
+  }, [publicKey]);
+
+  useEffect(() => {
+    if (!publicKey && connected) {
+      notify({
+        message: 'Wallet update',
+        description: 'Disconnected from wallet',
+      });
+    }
+    setConnected(!!publicKey);
+  }, [publicKey, connected, setConnected]);
+
+  return (
+    <WalletModalContext.Provider
+      value={{
+        visible,
+        setVisible,
+      }}
+    >
+      {children}
       <WalletModal />
     </WalletModalContext.Provider>
   );
@@ -339,15 +171,15 @@
 export const WalletProvider: FC<{ children: ReactNode }> = ({ children }) => {
   const wallets = useMemo(
     () => [
-      getPhantomWallet(),
+       getPhantomWallet(),
       getSolflareWallet(),
-      getTorusWallet({
-        options: {
-          // @FIXME: this should be changed for Metaplex, and by each Metaplex storefront
-          clientId:
-            'BOM5Cl7PXgE9Ylq1Z1tqzhpydY0RVr8k90QQ85N7AKI5QGSrr9iDC-3rvmy0K_hF0JfpLMiXoDhta68JwcxS1LQ',
-        },
-      }),
+      // getTorusWallet({
+      //   options: {
+      //     // @FIXME: this should be changed for Metaplex, and by each Metaplex storefront
+      //     clientId:
+      //       'BOM5Cl7PXgE9Ylq1Z1tqzhpydY0RVr8k90QQ85N7AKI5QGSrr9iDC-3rvmy0K_hF0JfpLMiXoDhta68JwcxS1LQ',
+      //   },
+      // }),
       getLedgerWallet(),
       getSolongWallet(),
       getMathWallet(),
@@ -368,7 +200,6 @@
     <BaseWalletProvider wallets={wallets} onError={onError} autoConnect>
       <WalletModalProvider>{children}</WalletModalProvider>
     </BaseWalletProvider>
->>>>>>> 9d5a5c6d
   );
 };
 
