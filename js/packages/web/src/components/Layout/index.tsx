--- conflicted
+++ resolved
@@ -3,7 +3,6 @@
 
 import './../../App.less';
 import './index.less';
-import { LABELS } from '../../constants';
 import { AppBar } from '../AppBar';
 // import useWindowDimensions from '../../utils/layout';
 
@@ -15,28 +14,8 @@
 
   return (
     <>
-<<<<<<< HEAD
       <Layout id={'main-layout'}>
         <div id={'main-bg'}></div>
-=======
-      <Layout
-        id={'main-layout'}
-        title={LABELS.APP_TITLE}
-        style={{
-          padding: paddingForLayout(width),
-          // maxWidth: 1450,
-        }}
-      >
-        {props.addBannerBg && (
-          <>
-            <span
-              id={'main-bg'}
-              style={{ backgroundImage: `url(${props.src})` }}
-            ></span>
-            <span id={'bg-gradient'}></span>
-          </>
-        )}
->>>>>>> 34ad81a9
         <Header className="App-Bar">
           <AppBar />
         </Header>
