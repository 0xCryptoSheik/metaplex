import React, { useEffect, useState } from 'react';
import { Row, Col, Button, InputNumber, Spin } from 'antd';
import { MemoryRouter, Route, Redirect, Link } from 'react-router-dom';

import './index.less';
import {
  useConnection,
  useUserAccounts,
  contexts,
  MetaplexModal,
  MetaplexOverlay,
  formatAmount,
  formatTokenAmount,
  useMint,
<<<<<<< HEAD
  fromLamports,
  CountdownState,
} from '@oyster/common';
import {
  AuctionView,
  AuctionViewState,
  useBidsForAuction,
  useUserBalance,
} from '../../hooks';
=======
  PriceFloorType,
} from '@oyster/common';
import { AuctionView, useUserBalance } from '../../hooks';
>>>>>>> 377f6cd5
import { sendPlaceBid } from '../../actions/sendPlaceBid';
import { AuctionNumbers } from './../AuctionNumbers';
import {
  sendRedeemBid,
  eligibleForParticipationPrizeGivenWinningIndex,
} from '../../actions/sendRedeemBid';
import { AmountLabel } from '../AmountLabel';
import { sendCancelBid } from '../../actions/cancelBid';
import BN from 'bn.js';
import { Confetti } from '../Confetti';
import { QUOTE_MINT } from '../../constants';
import { LAMPORTS_PER_SOL } from '@solana/web3.js';

const { useWallet } = contexts.Wallet;

export const AuctionCard = ({
  auctionView,
  style,
  hideDefaultAction,
  action,
}: {
  auctionView: AuctionView;
  style?: React.CSSProperties;
  hideDefaultAction?: boolean;
  action?: JSX.Element;
}) => {
  const connection = useConnection();
  const { wallet, connected, connect } = useWallet();
  const mintInfo = useMint(auctionView.auction.info.tokenMint);

  const [value, setValue] = useState<number>();
  const [loading, setLoading] = useState<boolean>(false);
  const [showBidModal, setShowBidModal] = useState<boolean>(false);
  const [showRedeemedBidModal, setShowRedeemedBidModal] =
    useState<boolean>(false);
  const [showRedemptionIssue, setShowRedemptionIssue] =
    useState<boolean>(false);
  const [showBidPlaced, setShowBidPlaced] = useState<boolean>(false);
  const [lastBid, setLastBid] = useState<{ amount: BN } | undefined>(undefined);
  const [modalHistory, setModalHistory] = useState<any>();

  const { accountByMint } = useUserAccounts();

  const mintKey = auctionView.auction.info.tokenMint;
  const balance = useUserBalance(mintKey);

  const myPayingAccount = balance.accounts[0];
  let winnerIndex = null;
  if (auctionView.myBidderPot?.pubkey)
    winnerIndex = auctionView.auction.info.bidState.getWinnerIndex(
      auctionView.myBidderPot?.info.bidderAct,
    );
  const priceFloor =
    auctionView.auction.info.priceFloor.type == PriceFloorType.Minimum
      ? auctionView.auction.info.priceFloor.minPrice?.toNumber() || 0
      : 0;
  const eligibleForOpenEdition = eligibleForParticipationPrizeGivenWinningIndex(
    winnerIndex,
    auctionView,
  );

  const eligibleForAnything = winnerIndex !== null || eligibleForOpenEdition;
  const gapTime = (auctionView.auction.info.auctionGap?.toNumber() || 0) / 60;

  return (
    <div className="auction-container" style={style}>
      <Col>
        <AuctionNumbers auctionView={auctionView} />
        <br />
        {showRedemptionIssue && (
          <span>
            There was an issue redeeming or refunding your bid. Please try
            again.
          </span>
        )}
        {!hideDefaultAction && connected && auctionView.auction.info.ended() && (
          <Button
            type="primary"
            size="large"
            className="action-btn"
            disabled={
              !myPayingAccount ||
              !auctionView.myBidderMetadata ||
              loading ||
              !!auctionView.items.find(i => i.find(it => !it.metadata))
            }
            onClick={async () => {
              setLoading(true);
              setShowRedemptionIssue(false);
              try {
                if (eligibleForAnything)
                  await sendRedeemBid(
                    connection,
                    wallet,
                    myPayingAccount.pubkey,
                    auctionView,
                    accountByMint,
                  ).then(() => setShowRedeemedBidModal(true));
                else
                  await sendCancelBid(
                    connection,
                    wallet,
                    myPayingAccount.pubkey,
                    auctionView,
                    accountByMint,
                  );
              } catch (e) {
                console.error(e);
                setShowRedemptionIssue(true);
              }
              setLoading(false);
            }}
            style={{ marginTop: 20 }}
          >
            {loading ||
            auctionView.items.find(i => i.find(it => !it.metadata)) ||
            !myPayingAccount ? (
              <Spin />
            ) : eligibleForAnything ? (
              'Redeem bid'
            ) : (
              'Refund bid'
            )}
          </Button>
        )}

        {!hideDefaultAction && connected && !auctionView.auction.info.ended() && (
          <Button
            type="primary"
            size="large"
            className="action-btn"
            disabled={loading}
            onClick={() => setShowBidModal(true)}
            style={{ marginTop: 20 }}
          >
            {loading ? <Spin /> : 'Place bid'}
          </Button>
        )}

        {!hideDefaultAction && !connected && (
          <Button
            type="primary"
            size="large"
            className="action-btn"
            onClick={connect}
            style={{ marginTop: 20 }}
          >
            Connect wallet to place bid
          </Button>
        )}
        {action}
      </Col>

      <MetaplexOverlay visible={showBidPlaced}>
        <Confetti />
        <h1
          className="title"
          style={{
            fontSize: '3rem',
            marginBottom: 20,
          }}
        >
          Nice bid!
        </h1>
        <p
          style={{
            color: 'white',
            textAlign: 'center',
            fontSize: '2rem',
          }}
        >
          Your bid of ◎ {formatTokenAmount(lastBid?.amount, mintInfo)} was
          successful
        </p>
        <Button onClick={() => setShowBidPlaced(false)} className="overlay-btn">
          Got it
        </Button>
      </MetaplexOverlay>

      <MetaplexOverlay visible={showRedeemedBidModal}>
        <Confetti />
        <h1
          className="title"
          style={{
            fontSize: '3rem',
            marginBottom: 20,
          }}
        >
          Congratulations
        </h1>
        <p
          style={{
            color: 'white',
            textAlign: 'center',
            fontSize: '2rem',
          }}
        >
          Your bid has been redeemed please view your NFTs in{' '}
          <Link to="/artworks">My Shoes</Link>.
        </p>
        <Button
          onClick={() => setShowRedeemedBidModal(false)}
          className="overlay-btn"
        >
          Got it
        </Button>
      </MetaplexOverlay>

      <MetaplexModal
        visible={showBidModal}
        onCancel={() => setShowBidModal(false)}
        bodyStyle={{
          alignItems: 'start',
        }}
        afterClose={() => modalHistory.replace('/placebid')}
      >
        <MemoryRouter>
          <Redirect to="/placebid" />

          <Route
            exact
            path="/placebid"
            render={({ history }) => {
              setModalHistory(history);
              const placeBid = async () => {
                setLoading(true);
                if (myPayingAccount && value) {
                  const bid = await sendPlaceBid(
                    connection,
                    wallet,
                    myPayingAccount.pubkey,
                    auctionView,
                    accountByMint,
                    value,
                  );
                  setLastBid(bid);
                  setShowBidModal(false);
                  setShowBidPlaced(true);
                  setLoading(false);
                }
              };

              return (
                <>
                  <h2 className="modal-title">Place a bid</h2>
                  {gapTime && (
                    <div
                      className="info-content"
                      style={{
                        color: 'rgba(255, 255, 255, 0.7)',
                        fontSize: '0.9rem',
                      }}
                    >
                      Bids placed in the last {gapTime} minutes will extend
                      bidding for another {gapTime} minutes.
                    </div>
                  )}
                  <br />
                  <AuctionNumbers auctionView={auctionView} />

                  <br />

                  <div
                    style={{
                      width: '100%',
                      background: '#242424',
                      borderRadius: 14,
                      color: 'rgba(0, 0, 0, 0.5);',
                    }}
                  >
                    <InputNumber
                      autoFocus
                      className="input"
                      value={value}
                      style={{
                        width: '100%',
                        background: '#393939',
                        borderRadius: 16,
                      }}
                      onChange={setValue}
                      formatter={value =>
                        value
                          ? `◎ ${value}`.replace(/\B(?=(\d{3})+(?!\d))/g, ',')
                          : ''
                      }
                      placeholder="Amount in SOL"
                    />
                    <div
                      style={{
                        display: 'inline-block',
                        margin: '5px 20px',
                        fontWeight: 700,
                      }}
                    >
                      ◎ {formatAmount(balance.balance, 2)}{' '}
                      <span style={{ color: '#717171' }}>available</span>
                    </div>
                    <Link
                      to="/addfunds"
                      style={{
                        float: 'right',
                        margin: '5px 20px',
                        color: '#5870EE',
                      }}
                    >
                      Add funds
                    </Link>
                  </div>

                  <br />
                  <Button
                    type="primary"
                    size="large"
                    className="action-btn"
                    onClick={placeBid}
                    disabled={
                      !myPayingAccount ||
                      value === undefined ||
                      value * LAMPORTS_PER_SOL < priceFloor ||
                      loading ||
                      !accountByMint.get(QUOTE_MINT.toBase58())
                    }
                  >
                    {loading || !accountByMint.get(QUOTE_MINT.toBase58()) ? (
                      <Spin />
                    ) : (
                      'Place bid'
                    )}
                  </Button>
                </>
              );
            }}
          />

          <Route exact path="/addfunds">
            <div style={{ maxWidth: '100%' }}>
              <h2>Add funds</h2>
              <p style={{ color: 'white' }}>
                We partner with <b>FTX</b> to make it simple to start purchasing
                digital collectibles.
              </p>
              <div
                style={{
                  width: '100%',
                  background: '#242424',
                  borderRadius: 12,
                  marginBottom: 10,
                  height: 50,
                  display: 'flex',
                  alignItems: 'center',
                  padding: '0 10px',
                  justifyContent: 'space-between',
                  fontWeight: 700,
                }}
              >
                <span style={{ color: 'rgba(255, 255, 255, 0.5)' }}>
                  Balance
                </span>
                <span>
                  {formatAmount(balance.balance, 2)}&nbsp;&nbsp;
                  <span
                    style={{
                      borderRadius: '50%',
                      background: 'black',
                      display: 'inline-block',
                      padding: '1px 4px 4px 4px',
                      lineHeight: 1,
                    }}
                  >
                    <img src="/sol.svg" width="10" />
                  </span>{' '}
                  SOL
                </span>
              </div>
              <p>
                If you have not used FTX Pay before, it may take a few moments
                to get set up.
              </p>
              <Button
                onClick={() => modalHistory.push('/placebid')}
                style={{
                  background: '#454545',
                  borderRadius: 14,
                  width: '30%',
                  padding: 10,
                  height: 'auto',
                }}
              >
                Back
              </Button>
              <Button
                onClick={() => {
                  window.open(
                    `https://ftx.com/pay/request?coin=SOL&address=${wallet?.publicKey?.toBase58()}&tag=&wallet=sol&memoIsRequired=false`,
                    '_blank',
                    'resizable,width=680,height=860',
                  );
                }}
                style={{
                  background: 'black',
                  borderRadius: 14,
                  width: '68%',
                  marginLeft: '2%',
                  padding: 10,
                  height: 'auto',
                  borderColor: 'black',
                }}
              >
                <div
                  style={{
                    display: 'flex',
                    placeContent: 'center',
                    justifyContent: 'center',
                    alignContent: 'center',
                    alignItems: 'center',
                    fontSize: 16,
                  }}
                >
                  <span style={{ marginRight: 5 }}>Sign with</span>
                  <img src="/ftxpay.png" width="80" />
                </div>
              </Button>
            </div>
          </Route>
        </MemoryRouter>
      </MetaplexModal>
    </div>
  );
};<|MERGE_RESOLUTION|>--- conflicted
+++ resolved
@@ -12,21 +12,9 @@
   formatAmount,
   formatTokenAmount,
   useMint,
-<<<<<<< HEAD
-  fromLamports,
-  CountdownState,
-} from '@oyster/common';
-import {
-  AuctionView,
-  AuctionViewState,
-  useBidsForAuction,
-  useUserBalance,
-} from '../../hooks';
-=======
   PriceFloorType,
 } from '@oyster/common';
 import { AuctionView, useUserBalance } from '../../hooks';
->>>>>>> 377f6cd5
 import { sendPlaceBid } from '../../actions/sendPlaceBid';
 import { AuctionNumbers } from './../AuctionNumbers';
 import {
