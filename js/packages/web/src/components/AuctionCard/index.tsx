--- conflicted
+++ resolved
@@ -1,10 +1,6 @@
 import React, { useMemo, useState, useCallback, useEffect } from 'react';
 import { Button, InputNumber, Spin } from 'antd';
-<<<<<<< HEAD
 import { Link, Route, MemoryRouter, Redirect } from 'react-router-dom';
-=======
-import { Link } from 'react-router-dom';
->>>>>>> 40441a37
 
 import {
   useConnection,
@@ -36,12 +32,8 @@
 } from '../../hooks';
 import { useWallet } from '@solana/wallet-adapter-react';
 import { sendPlaceBid } from '../../actions/sendPlaceBid';
-<<<<<<< HEAD
 // import { bidAndClaimInstantSale } from '../../actions/bidAndClaimInstantSale';
 import { AuctionCountdown, AuctionNumbers } from '../AuctionNumbers';
-=======
-import { AuctionCountdown, AuctionNumbers } from './../AuctionNumbers';
->>>>>>> 40441a37
 import {
   sendRedeemBid,
   eligibleForParticipationPrizeGivenWinningIndex,
@@ -226,7 +218,7 @@
   const [showBidPlaced, setShowBidPlaced] = useState<boolean>(false);
   const [showPlaceBid, setShowPlaceBid] = useState<boolean>(false);
   const [lastBid, setLastBid] = useState<{ amount: BN } | undefined>(undefined);
-  // const [modalHistory, setModalHistory] = useState<any>();
+  const [modalHistory, setModalHistory] = useState<any>();
   const [showWarningModal, setShowWarningModal] = useState<boolean>(false);
   const [printingCost, setPrintingCost] = useState<number>();
 
@@ -279,11 +271,7 @@
     auctionView.auctionManager.participationConfig?.fixedPrice ||
     0;
   const participationOnly =
-<<<<<<< HEAD
-    (auctionView.auctionManager.instance.info as AuctionManagerV1).settings?.winningConfigs?.length === 0;
-=======
     auctionView.auctionManager.numWinners.toNumber() === 0;
->>>>>>> 40441a37
 
   const minBid =
     tickSize &&
@@ -315,7 +303,6 @@
     }
   }, [wallet.connected]);
 
-<<<<<<< HEAD
   const instantSale = async () => {
     setLoading(true);
     const instantSalePrice =
@@ -408,25 +395,7 @@
         )}
       </div>
       <div className={'bid-info'}>
-        <div
-          style={{
-            display: 'flex',
-            alignItems: 'stretch',
-            justifyContent: 'space-between',
-          }}
-        >
-=======
-  return (
-    <div className="auction-container" style={style}>
-      <div className={'time-info'}>
-        <span>Auction ends in</span>
-        <div>
-          <AuctionCountdown auctionView={auctionView} labels={false} />
-        </div>
-      </div>
-      <div className={'bid-info'}>
         <div className="bid-info-container">
->>>>>>> 40441a37
           <AuctionNumbers
             auctionView={auctionView}
             showAsRow={true}
@@ -439,10 +408,6 @@
             auctionView.auction.info.ended() && (
               <Button
                 className="secondary-btn"
-<<<<<<< HEAD
-                style={{alignSelf: "center"}}
-=======
->>>>>>> 40441a37
                 disabled={
                   !myPayingAccount ||
                   (!auctionView.myBidderMetadata &&
@@ -512,22 +477,9 @@
                   }`
                 )}
               </Button>
-<<<<<<< HEAD
-          )}
-          {showPlaceBid ? (
-            <div
-              style={{
-                flexGrow: 1,
-                marginLeft: '30px',
-                borderLeft: '1px solid rgba(255, 255, 255, 0.1)',
-                paddingLeft: '30px',
-              }}
-            >
-=======
             )}
           {showPlaceBid ? (
             <div className="show-place-bid">
->>>>>>> 40441a37
               <AmountLabel
                 title="in your wallet"
                 displaySOL={true}
@@ -542,18 +494,8 @@
               />
             </div>
           ) : (
-<<<<<<< HEAD
-            <div
-              style={{
-                display: 'flex',
-                alignItems: 'center',
-              }}
-            >
-              <HowAuctionsWorkModal buttonClassName="how-auctions-work" />
-=======
             <div className="actions-place-bid">
               <HowAuctionsWorkModal buttonClassName="black-btn" />
->>>>>>> 40441a37
               {!hideDefaultAction &&
                 !auctionView.auction.info.ended() &&
                 (wallet.connected && isAuctionNotStarted && !isAuctionManagerAuthorityNotWalletOwner ? (
@@ -585,7 +527,6 @@
                   </Button>
                 ))}
             </div>
-<<<<<<< HEAD
           )}
         </div>
         {showPlaceBid && !auctionView.isInstantSale &&
@@ -689,25 +630,28 @@
                 </Button>
               </div>
             </div>
-=======
->>>>>>> 40441a37
           )}
-        </div>
-        {showPlaceBid &&
-          !hideDefaultAction &&
+
+        {!hideDefaultAction &&
           wallet.connected &&
-          !auctionView.auction.info.ended() && (
-            <div
-              style={{
-                display: 'flex',
-                flexDirection: 'column',
-                marginTop: '15px',
-                marginBottom: '10px',
-                borderTop: '1px solid rgba(255, 255, 255, 0.1)',
-                paddingTop: '15px',
+          !auctionView.auction.info.ended() &&
+          (isAuctionNotStarted && !isAuctionManagerAuthorityNotWalletOwner ? (
+            <Button
+              type="primary"
+              size="large"
+              className="action-btn"
+              disabled={loading}
+              onClick={async () => {
+                setLoading(true);
+                try {
+                  await startAuctionManually(connection, wallet, auctionView);
+                } catch (e) {
+                  console.error(e);
+                }
+                setLoading(false);
               }}
+              style={{ marginTop: 20 }}
             >
-<<<<<<< HEAD
               {loading ? <Spin /> : 'Start auction'}
             </Button>
           ) : (
@@ -747,96 +691,6 @@
             {auctionView.isInstantSale ? 'purchase' : 'place bid'}
           </Button>
         )}
-=======
-              <div
-                style={{
-                  margin: '0 0 12px 0',
-                  letterSpacing: '0.02em',
-                  fontStyle: 'normal',
-                  fontWeight: 400,
-                  fontSize: '14px',
-                  lineHeight: '14px',
-                  textTransform: 'uppercase',
-                  color: 'rgba(255, 255, 255, 0.7)',
-                }}
-              >
-                your bid
-              </div>
-              <div
-                style={{
-                  display: 'flex',
-                }}
-              >
-                <div
-                  style={{
-                    width: '100%',
-                    background: '#242424',
-                    borderRadius: 14,
-                    color: 'rgba(0, 0, 0, 0.5)',
-                  }}
-                >
-                  <InputNumber
-                    autoFocus
-                    className="input sol-input-bid"
-                    value={value}
-                    onChange={setValue}
-                    precision={4}
-                    style={{ fontSize: 16, lineHeight: '16px' }}
-                    formatter={value =>
-                      value
-                        ? `◎ ${value}`.replace(/\B(?=(\d{3})+(?!\d))/g, ',')
-                        : ''
-                    }
-                    placeholder={`Bid ${minBid} SOL or more`}
-                  />
-                </div>
-
-                <Button
-                  className="metaplex-button-default"
-                  style={{
-                    background: 'transparent',
-                    color: 'white',
-                    width: 'unset',
-                    fontWeight: 600,
-                    letterSpacing: '-0.02em',
-                    border: 'none',
-                  }}
-                  disabled={loading}
-                  onClick={() => setShowPlaceBid(false)}
-                >
-                  Cancel
-                </Button>
-                <Button
-                  className="secondary-btn"
-                  disabled={invalidBid}
-                  onClick={async () => {
-                    setLoading(true);
-                    if (myPayingAccount && value) {
-                      const bid = await sendPlaceBid(
-                        connection,
-                        wallet,
-                        myPayingAccount.pubkey,
-                        auctionView,
-                        accountByMint,
-                        value,
-                      );
-                      setLastBid(bid);
-                      // setShowBidModal(false);
-                      setShowBidPlaced(true);
-                      setLoading(false);
-                    }
-                  }}
-                >
-                  {loading || !accountByMint.get(QUOTE_MINT.toBase58()) ? (
-                    <Spin />
-                  ) : (
-                    'Bid now'
-                  )}
-                </Button>
-              </div>
-            </div>
-          )}
->>>>>>> 40441a37
         {action}
         {showRedemptionIssue && (
           <span style={{ color: 'red' }}>
@@ -916,250 +770,6 @@
         </Button>
       </MetaplexOverlay>
 
-<<<<<<< HEAD
-=======
-      {/* <MetaplexModal
-        visible={showBidModal}
-        onCancel={() => setShowBidModal(false)}
-        bodyStyle={{
-          alignItems: 'start',
-        }}
-        afterClose={() => modalHistory.replace('/placebid')}
-      >
-        <MemoryRouter>
-          <Redirect to="/placebid" />
-
-          <Route
-            exact
-            path="/placebid"
-            render={({ history }) => {
-              setModalHistory(history);
-              const placeBid = async () => {
-                setLoading(true);
-                if (myPayingAccount && value) {
-                  const bid = await sendPlaceBid(
-                    connection,
-                    wallet,
-                    myPayingAccount.pubkey,
-                    auctionView,
-                    accountByMint,
-                    value,
-                  );
-                  setLastBid(bid);
-                  setShowBidModal(false);
-                  setShowBidPlaced(true);
-                  setLoading(false);
-                }
-              };
-
-              return (
-                <>
-                  <h2 className="modal-title">Place a bid</h2>
-                  {!!gapTime && (
-                    <div
-                      className="info-content"
-                      style={{
-                        color: 'rgba(255, 255, 255, 0.7)',
-                        fontSize: '0.9rem',
-                      }}
-                    >
-                      Bids placed in the last {gapTime} minutes will extend
-                      bidding for another {gapTime} minutes beyond the point in
-                      time that bid was made.{' '}
-                      {gapTick && (
-                        <span>
-                          Additionally, once the official auction end time has
-                          passed, only bids {gapTick}% larger than an existing
-                          bid will be accepted.
-                        </span>
-                      )}
-                    </div>
-                  )}
-                  <br />
-                  <AuctionNumbers auctionView={auctionView} />
-
-                  <br />
-                  {tickSizeInvalid && tickSize && (
-                    <span style={{ color: 'red' }}>
-                      Tick size is ◎{tickSize.toNumber() / LAMPORTS_PER_SOL}.
-                    </span>
-                  )}
-                  {gapBidInvalid && (
-                    <span style={{ color: 'red' }}>
-                      Your bid needs to be at least {gapTick}% larger than an
-                      existing bid during gap periods to be eligible.
-                    </span>
-                  )}
-
-                  <div
-                    style={{
-                      width: '100%',
-                      background: '#242424',
-                      borderRadius: 14,
-                      color: 'rgba(0, 0, 0, 0.5)',
-                    }}
-                  >
-                    <InputNumber
-                      autoFocus
-                      className="input"
-                      value={value}
-                      style={{
-                        width: '100%',
-                        background: '#393939',
-                        borderRadius: 16,
-                      }}
-                      onChange={setValue}
-                      precision={4}
-                      formatter={value =>
-                        value
-                          ? `◎ ${value}`.replace(/\B(?=(\d{3})+(?!\d))/g, ',')
-                          : ''
-                      }
-                      placeholder="Amount in SOL"
-                    />
-                    <div
-                      style={{
-                        display: 'inline-block',
-                        margin: '5px 20px',
-                        fontWeight: 700,
-                      }}
-                    >
-                      ◎ {formatAmount(balance.balance, 2)}{' '}
-                      <span style={{ color: '#717171' }}>available</span>
-                    </div>
-                    <Link
-                      to="/addfunds"
-                      style={{
-                        float: 'right',
-                        margin: '5px 20px',
-                        color: '#5870EE',
-                      }}
-                    >
-                      Add funds
-                    </Link>
-                  </div>
-
-                  <br />
-                  <Button
-                    type="primary"
-                    size="large"
-                    className="action-btn"
-                    onClick={placeBid}
-                    disabled={
-                      tickSizeInvalid ||
-                      gapBidInvalid ||
-                      !myPayingAccount ||
-                      value === undefined ||
-                      value * LAMPORTS_PER_SOL < priceFloor ||
-                      loading ||
-                      !accountByMint.get(QUOTE_MINT.toBase58())
-                    }
-                  >
-                    {loading || !accountByMint.get(QUOTE_MINT.toBase58()) ? (
-                      <Spin />
-                    ) : (
-                      'Place bid'
-                    )}
-                  </Button>
-                </>
-              );
-            }}
-          />
-
-          <Route exact path="/addfunds">
-            <div style={{ maxWidth: '100%' }}>
-              <h2>Add funds</h2>
-              <p style={{ color: 'white' }}>
-                We partner with <b>FTX</b> to make it simple to start purchasing
-                digital collectibles.
-              </p>
-              <div
-                style={{
-                  width: '100%',
-                  background: '#242424',
-                  borderRadius: 12,
-                  marginBottom: 10,
-                  height: 50,
-                  display: 'flex',
-                  alignItems: 'center',
-                  padding: '0 10px',
-                  justifyContent: 'space-between',
-                  fontWeight: 700,
-                }}
-              >
-                <span style={{ color: 'rgba(255, 255, 255, 0.5)' }}>
-                  Balance
-                </span>
-                <span>
-                  {formatAmount(balance.balance, 2)}&nbsp;&nbsp;
-                  <span
-                    style={{
-                      borderRadius: '50%',
-                      background: 'black',
-                      display: 'inline-block',
-                      padding: '1px 4px 4px 4px',
-                      lineHeight: 1,
-                    }}
-                  >
-                    <img src="/sol.svg" width="10" />
-                  </span>{' '}
-                  SOL
-                </span>
-              </div>
-              <p>
-                If you have not used FTX Pay before, it may take a few moments
-                to get set up.
-              </p>
-              <Button
-                onClick={() => modalHistory.push('/placebid')}
-                style={{
-                  background: '#454545',
-                  borderRadius: 14,
-                  width: '30%',
-                  padding: 10,
-                  height: 'auto',
-                }}
-              >
-                Back
-              </Button>
-              <Button
-                onClick={() => {
-                  window.open(
-                    `https://ftx.com/pay/request?coin=SOL&address=${wallet.publicKey?.toBase58()}&tag=&wallet=sol&memoIsRequired=false`,
-                    '_blank',
-                    'resizable,width=680,height=860',
-                  );
-                }}
-                style={{
-                  background: 'black',
-                  borderRadius: 14,
-                  width: '68%',
-                  marginLeft: '2%',
-                  padding: 10,
-                  height: 'auto',
-                  borderColor: 'black',
-                }}
-              >
-                <div
-                  style={{
-                    display: 'flex',
-                    placeContent: 'center',
-                    justifyContent: 'center',
-                    alignContent: 'center',
-                    alignItems: 'center',
-                    fontSize: 16,
-                  }}
-                >
-                  <span style={{ marginRight: 5 }}>Sign with</span>
-                  <img src="/ftxpay.png" width="80" />
-                </div>
-              </Button>
-            </div>
-          </Route>
-        </MemoryRouter>
-      </MetaplexModal> */}
-
->>>>>>> 40441a37
       <MetaplexModal
         visible={showWarningModal}
         onCancel={() => setShowWarningModal(false)}
