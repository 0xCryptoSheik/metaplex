import React, { useState } from 'react';
import { Col, Button, InputNumber, Spin } from 'antd';
import { MemoryRouter, Route, Redirect, Link } from 'react-router-dom';

import './index.less';
import {
  useConnection,
  useUserAccounts,
  contexts,
  MetaplexModal,
  MetaplexOverlay,
  formatAmount,
  formatTokenAmount,
  useMint,
<<<<<<< HEAD
=======
  PriceFloorType,
>>>>>>> 1a241749
} from '@oyster/common';
import { AuctionView, useUserBalance } from '../../hooks';
import { sendPlaceBid } from '../../actions/sendPlaceBid';
import { AuctionNumbers } from './../AuctionNumbers';
import {
  sendRedeemBid,
  eligibleForParticipationPrizeGivenWinningIndex,
} from '../../actions/sendRedeemBid';
import { sendCancelBid } from '../../actions/cancelBid';
import BN from 'bn.js';
import { Confetti } from '../Confetti';
import { QUOTE_MINT } from '../../constants';
import { LAMPORTS_PER_SOL } from '@solana/web3.js';

const { useWallet } = contexts.Wallet;

export const AuctionCard = ({
  auctionView,
  style,
  hideDefaultAction,
  action,
}: {
  auctionView: AuctionView;
  style?: React.CSSProperties;
  hideDefaultAction?: boolean;
  action?: JSX.Element;
}) => {
  const connection = useConnection();
  const { wallet, connected, connect } = useWallet();
  const mintInfo = useMint(auctionView.auction.info.tokenMint);

  const [value, setValue] = useState<number>();
  const [loading, setLoading] = useState<boolean>(false);
  const [showBidModal, setShowBidModal] = useState<boolean>(false);
  const [showRedeemedBidModal, setShowRedeemedBidModal] =
    useState<boolean>(false);
  const [showRedemptionIssue, setShowRedemptionIssue] =
    useState<boolean>(false);
  const [showBidPlaced, setShowBidPlaced] = useState<boolean>(false);
  const [lastBid, setLastBid] = useState<{ amount: BN } | undefined>(undefined);
  const [modalHistory, setModalHistory] = useState<any>();

  const { accountByMint } = useUserAccounts();

  const mintKey = auctionView.auction.info.tokenMint;
  const balance = useUserBalance(mintKey);

  const myPayingAccount = balance.accounts[0];
  let winnerIndex = null;
  if (auctionView.myBidderPot?.pubkey)
    winnerIndex = auctionView.auction.info.bidState.getWinnerIndex(
      auctionView.myBidderPot?.info.bidderAct,
    );
  const priceFloor =
    auctionView.auction.info.priceFloor.type == PriceFloorType.Minimum
      ? auctionView.auction.info.priceFloor.minPrice?.toNumber() || 0
      : 0;
  const eligibleForOpenEdition = eligibleForParticipationPrizeGivenWinningIndex(
    winnerIndex,
    auctionView,
  );

  const eligibleForAnything = winnerIndex !== null || eligibleForOpenEdition;
  const gapTime = (auctionView.auction.info.auctionGap?.toNumber() || 0) / 60;

  return (
    <div className="auction-container" style={style}>
      <Col>
        <AuctionNumbers auctionView={auctionView} />
        <br />
        {showRedemptionIssue && (
          <span>
            There was an issue redeeming or refunding your bid. Please try
            again.
          </span>
        )}
        {!hideDefaultAction && connected && auctionView.auction.info.ended() && (
          <Button
            type="primary"
            size="large"
            className="action-btn"
            disabled={
              !myPayingAccount ||
              (!auctionView.myBidderMetadata &&
                auctionView.auctionManager.info.authority.toBase58() !=
                  wallet?.publicKey?.toBase58()) ||
              loading ||
              !!auctionView.items.find(i => i.find(it => !it.metadata))
            }
            onClick={async () => {
              setLoading(true);
              setShowRedemptionIssue(false);
              try {
                if (eligibleForAnything)
                  await sendRedeemBid(
                    connection,
                    wallet,
                    myPayingAccount.pubkey,
                    auctionView,
                    accountByMint,
                  ).then(() => setShowRedeemedBidModal(true));
                else
                  await sendCancelBid(
                    connection,
                    wallet,
                    myPayingAccount.pubkey,
                    auctionView,
                    accountByMint,
                  );
              } catch (e) {
                console.error(e);
                setShowRedemptionIssue(true);
              }
              setLoading(false);
            }}
            style={{ marginTop: 20 }}
          >
            {loading ||
            auctionView.items.find(i => i.find(it => !it.metadata)) ||
            !myPayingAccount ? (
              <Spin />
            ) : eligibleForAnything ? (
              'Redeem bid'
            ) : (
              'Refund bid'
            )}
          </Button>
        )}

        {!hideDefaultAction && connected && !auctionView.auction.info.ended() && (
          <Button
            type="primary"
            size="large"
            className="action-btn"
            disabled={loading}
            onClick={() => setShowBidModal(true)}
            style={{ marginTop: 20 }}
          >
            {loading ? <Spin /> : 'Place bid'}
          </Button>
        )}

        {!hideDefaultAction && !connected && (
          <Button
            type="primary"
            size="large"
            className="action-btn"
            onClick={connect}
            style={{ marginTop: 20 }}
          >
            Connect wallet to place bid
          </Button>
        )}
        {action}
      </Col>

      <MetaplexOverlay visible={showBidPlaced}>
        <Confetti />
        <h1
          className="title"
          style={{
            fontSize: '3rem',
            marginBottom: 20,
          }}
        >
          Nice bid!
        </h1>
        <p
          style={{
            color: 'white',
            textAlign: 'center',
            fontSize: '2rem',
          }}
        >
          Your bid of ◎ {formatTokenAmount(lastBid?.amount, mintInfo)} was
          successful
        </p>
        <Button onClick={() => setShowBidPlaced(false)} className="overlay-btn">
          Got it
        </Button>
      </MetaplexOverlay>

      <MetaplexOverlay visible={showRedeemedBidModal}>
        <Confetti />
        <h1
          className="title"
          style={{
            fontSize: '3rem',
            marginBottom: 20,
          }}
        >
          Congratulations
        </h1>
        <p
          style={{
            color: 'white',
            textAlign: 'center',
            fontSize: '2rem',
          }}
        >
          Your bid has been redeemed please view your NFTs in{' '}
          <Link to="/artworks">My Items</Link>.
        </p>
        <Button
          onClick={() => setShowRedeemedBidModal(false)}
          className="overlay-btn"
        >
          Got it
        </Button>
      </MetaplexOverlay>

      <MetaplexModal
        visible={showBidModal}
        onCancel={() => setShowBidModal(false)}
        bodyStyle={{
          alignItems: 'start',
        }}
        afterClose={() => modalHistory.replace('/placebid')}
      >
        <MemoryRouter>
          <Redirect to="/placebid" />

          <Route
            exact
            path="/placebid"
            render={({ history }) => {
              setModalHistory(history);
              const placeBid = async () => {
                setLoading(true);
                if (myPayingAccount && value) {
                  const bid = await sendPlaceBid(
                    connection,
                    wallet,
                    myPayingAccount.pubkey,
                    auctionView,
                    accountByMint,
                    value,
                  );
                  setLastBid(bid);
                  setShowBidModal(false);
                  setShowBidPlaced(true);
                  setLoading(false);
                }
              };

              return (
                <>
                  <h2 className="modal-title">Place a bid</h2>
                  {!!gapTime && (
                    <div
                      className="info-content"
                      style={{
                        color: 'rgba(255, 255, 255, 0.7)',
                        fontSize: '0.9rem',
                      }}
                    >
                      Bids placed in the last {gapTime} minutes will extend
                      bidding for another {gapTime} minutes.
                    </div>
                  )}
                  <br />
                  <AuctionNumbers auctionView={auctionView} />

                  <br />

                  <div
                    style={{
                      width: '100%',
                      background: '#242424',
                      borderRadius: 14,
                      color: 'rgba(0, 0, 0, 0.5);',
                    }}
                  >
                    <InputNumber
                      autoFocus
                      className="input"
                      value={value}
                      style={{
                        width: '100%',
                        background: '#393939',
                        borderRadius: 16,
                      }}
                      onChange={setValue}
                      precision={4}
                      formatter={value =>
                        value
                          ? `◎ ${value}`.replace(/\B(?=(\d{3})+(?!\d))/g, ',')
                          : ''
                      }
                      placeholder="Amount in SOL"
                    />
                    <div
                      style={{
                        display: 'inline-block',
                        margin: '5px 20px',
                        fontWeight: 700,
                      }}
                    >
                      ◎ {formatAmount(balance.balance, 2)}{' '}
                      <span style={{ color: '#717171' }}>available</span>
                    </div>
                    <Link
                      to="/addfunds"
                      style={{
                        float: 'right',
                        margin: '5px 20px',
                        color: '#5870EE',
                      }}
                    >
                      Add funds
                    </Link>
                  </div>

                  <br />
                  <Button
                    type="primary"
                    size="large"
                    className="action-btn"
                    onClick={placeBid}
                    disabled={
                      !myPayingAccount ||
                      value === undefined ||
                      value * LAMPORTS_PER_SOL < priceFloor ||
                      loading ||
                      !accountByMint.get(QUOTE_MINT.toBase58())
                    }
                  >
                    {loading || !accountByMint.get(QUOTE_MINT.toBase58()) ? (
                      <Spin />
                    ) : (
                      'Place bid'
                    )}
                  </Button>
                </>
              );
            }}
          />

          <Route exact path="/addfunds">
            <div style={{ maxWidth: '100%' }}>
              <h2>Add funds</h2>
              <p style={{ color: 'white' }}>
                We partner with <b>FTX</b> to make it simple to start purchasing
                digital collectibles.
              </p>
              <div
                style={{
                  width: '100%',
                  background: '#242424',
                  borderRadius: 12,
                  marginBottom: 10,
                  height: 50,
                  display: 'flex',
                  alignItems: 'center',
                  padding: '0 10px',
                  justifyContent: 'space-between',
                  fontWeight: 700,
                }}
              >
                <span style={{ color: 'rgba(255, 255, 255, 0.5)' }}>
                  Balance
                </span>
                <span>
                  {formatAmount(balance.balance, 2)}&nbsp;&nbsp;
                  <span
                    style={{
                      borderRadius: '50%',
                      background: 'black',
                      display: 'inline-block',
                      padding: '1px 4px 4px 4px',
                      lineHeight: 1,
                    }}
                  >
                    <img src="/sol.svg" width="10" />
                  </span>{' '}
                  SOL
                </span>
              </div>
              <p>
                If you have not used FTX Pay before, it may take a few moments
                to get set up.
              </p>
              <Button
                onClick={() => modalHistory.push('/placebid')}
                style={{
                  background: '#454545',
                  borderRadius: 14,
                  width: '30%',
                  padding: 10,
                  height: 'auto',
                }}
              >
                Back
              </Button>
              <Button
                onClick={() => {
                  window.open(
                    `https://ftx.com/pay/request?coin=SOL&address=${wallet?.publicKey?.toBase58()}&tag=&wallet=sol&memoIsRequired=false`,
                    '_blank',
                    'resizable,width=680,height=860',
                  );
                }}
                style={{
                  background: 'black',
                  borderRadius: 14,
                  width: '68%',
                  marginLeft: '2%',
                  padding: 10,
                  height: 'auto',
                  borderColor: 'black',
                }}
              >
                <div
                  style={{
                    display: 'flex',
                    placeContent: 'center',
                    justifyContent: 'center',
                    alignContent: 'center',
                    alignItems: 'center',
                    fontSize: 16,
                  }}
                >
                  <span style={{ marginRight: 5 }}>Sign with</span>
                  <img src="/ftxpay.png" width="80" />
                </div>
              </Button>
            </div>
          </Route>
        </MemoryRouter>
      </MetaplexModal>
    </div>
  );
};<|MERGE_RESOLUTION|>--- conflicted
+++ resolved
@@ -12,10 +12,7 @@
   formatAmount,
   formatTokenAmount,
   useMint,
-<<<<<<< HEAD
-=======
   PriceFloorType,
->>>>>>> 1a241749
 } from '@oyster/common';
 import { AuctionView, useUserBalance } from '../../hooks';
 import { sendPlaceBid } from '../../actions/sendPlaceBid';
