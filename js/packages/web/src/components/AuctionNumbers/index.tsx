--- conflicted
+++ resolved
@@ -54,7 +54,6 @@
   const ended = isEnded(state);
 
   return (
-<<<<<<< HEAD
     <div style={{ maxWidth: 350 }}>
       {!ended && (
         <>
@@ -62,7 +61,7 @@
             <AmountLabel
               displaySOL={props.displaySOL}
               style={{ marginBottom: props.showAsRow ? 0 : 10 }}
-              title="Starting bid"
+              title={auctionView.isInstantSale ? 'Price' : 'Starting bid'}
               amount={fromLamports(
                 participationOnly ? participationFixedPrice : priceFloor,
                 mintInfo,
@@ -82,41 +81,9 @@
           )}
         </>
       )}
-      {!props.hideCountdown ? (
+      {!ended && !props.hideCountdown ? (
         <AuctionCountdown auctionView={auctionView} labels={true} />
       ) : null}
-=======
-    <div style={{ minWidth: 350 }}>
-      <Row>
-        {(!ended || auctionView.isInstantSale) && (
-          <Col span={12}>
-            {(isUpcoming || bids.length === 0) && (
-              <AmountLabel
-                style={{ marginBottom: 10 }}
-                containerStyle={{ flexDirection: 'column' }}
-                title={auctionView.isInstantSale ? 'Price' : 'Starting bid'}
-                amount={fromLamports(
-                  participationOnly ? participationFixedPrice : priceFloor,
-                  mintInfo,
-                )}
-              />
-            )}
-            {isStarted && bids.length > 0 && (
-              <AmountLabel
-                style={{ marginBottom: 10 }}
-                containerStyle={{ flexDirection: 'column' }}
-                title="Highest bid"
-                amount={formatTokenAmount(bids[0].info.lastBid, mintInfo)}
-              />
-            )}
-          </Col>
-        )}
-
-        {!ended && <Col span={ended ? 24 : 12}>
-          <Countdown state={state}/>
-        </Col>}
-      </Row>
->>>>>>> 58025129
     </div>
   );
 };
