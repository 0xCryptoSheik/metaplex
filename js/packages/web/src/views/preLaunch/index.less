<<<<<<< HEAD
.magic-iframe{
  display: none !important;
=======
.mb32 {
  margin-bottom: 32px !important;
}.mb40 {
  margin-bottom: 40px !important;
>>>>>>> bf47fd11
}
&#pre-launch-layout {
  min-height: 100vh;
  background: linear-gradient(100.3deg, fade(@metaplex-primary-color, 32%) 8.28%, fade(@metaplex-primary-color, 0%) 45%),
              linear-gradient(235.61deg, fade(@black-100, 0%) 34.14%, @black-100 72%) !important;

  .main-asset-banner {
    position: absolute;
    min-width: calc(50% - 128px);
    right: 0;
    top: 0;
    background-image: url("/main-banner.png");
    background-repeat: no-repeat;
    background-position: center;
    background-size: 100% auto;
    height: 720px;
    .right-gradient {
      background: linear-gradient(180deg, #121212 4.17%, rgba(18, 18, 18, 0) 100%);
      position: relative;
      width: 100%;
      height: 100%;
      transform: rotate(-90deg);
      filter: drop-shadow(0px 4px 24px rgba(0, 0, 0, 0.2));
    }
  }

  #width-layout {
    max-width: 1440px;
  }
  .pre-main-content {
    max-width: 884px;
    display: flex;
    justify-content: space-between;
    flex-direction: column;
    padding: 64px;
    .verify-message {
      font-weight: 600;
      font-size: 24px;
      line-height: 30px;
      margin-bottom: 14px;
      .high-light {
        background: rgba(255, 255, 255, 0.05);
        border-radius: 12px;
        padding: 8px 16px;
        margin-left: 8px;
      }
    }
    &.third {
    }
    &.second {
      justify-content: flex-start;

      .pre-input.wallet {
        height: 56px;
        display: flex;
        flex-direction: row;
        margin-bottom: 64px;
        input {
          width: 384px;
          height: 100%;
          background: rgba(255, 255, 255, 0.1);
          border-radius: 12px;
          font-size: 16px;
          line-height: 16px;
          padding: 20px;
          margin-bottom: 64px;
        }
        button {
          width: 128px;
          box-shadow: 0px 0px 24px rgba(26, 26, 26, 0.12);
          border-radius: 8px;
          margin-left: 8px;
        }
      }
      .steps {
        max-width: 520px;
        .step {
          display: flex;
          flex-direction: column;
          & > * {
          }
          .step-title {
            font-weight: 600;
            font-size: 18px;
            line-height: 18px;
            letter-spacing: -0.02em;
            margin-bottom: 8px;
            margin-top: 24px;
          }
          .step-desc {
            font-weight: normal;
            font-size: 18px;
            line-height: 18px;
            letter-spacing: -0.02em;
            color: rgba(255, 255, 255, 0.7);
            margin-bottom: 16px;
          }
          .step-asset {
            width: 520px;
            height: 260px;
            background: rgba(255, 255, 255, 0.1);
            border-radius: 12px;
            background-size: cover;
            margin-bottom: 16px;
            &.step1 {
              background-image: url("/preLaunch/step1.png");
            }
            &.step2 {
              background-image: url("/preLaunch/step2.png");
            }
            &.step3 {
              background-image: url("/preLaunch/step3.png");
            }
          }
        }
      }
    }
  }

  .logo {
    height: 40px;
    margin-bottom: 48px;
  }
  .upper-content {
    display: flex;
    flex-direction: column;
    .pre-title {
      /* 48 - Bold - Solid */
      font-weight: 600;
      font-size: 48px;
      line-height: 48px;
      margin-bottom: 16px;
    }
    .pre-context {
      font-size: 24px;
      line-height: 30px;
      color: rgba(255, 255, 255, 0.7);
      margin-bottom: 32px;
    }
    .pre-input {
      max-width: 480px;
      height: 56px;
      position: relative;
      button.sign-up {
        width: 140px;
        height: 48px;
        box-shadow: 0px 0px 24px rgba(26, 26, 26, 0.12);
        border-radius: 8px;
        position: absolute;
        top: 4px;
        right: 4px;
      }

      input {
        width: 100%;
        height: 100%;
        background: rgba(255, 255, 255, 0.1);
        border-radius: 12px;
        padding: 20px;
        font-size: 16px;
      }
    }
  }
  .lower-content {
    display: flex;
    flex-direction: column;
    .how-to-get {
      font-weight: 600;
      font-size: 24px;
      line-height: 24px;
      display: flex;
      align-items: center;
      color: #FFFFFF;
      margin-bottom: 32px;
    }
    .how-to-description {
      font-weight: normal;
      font-size: 18px;
      line-height: 24px;
      display: flex;
      align-items: center;
      color: rgba(255, 255, 255, 0.7);
      margin-left: 16px;
    }
  }
}
.how-to-step {
  display: flex;
  flex-direction: row;
  align-items: center;

  &.fst {
    margin-bottom: 16px;
  }

  .how-to-logo {
    height: 56px;
    flex-basis: 56px;
    flex-grow: 0;
    flex-shrink: 0;
    background: rgba(255, 255, 255, 0.05);
    border-radius: 56px;
    &.s64 {
      height: 64px;
      flex-basis: 64px;
      border-radius: 64px;

    }

    &.email {
      background-image: url("/preLaunch/mail.svg");
      background-repeat: no-repeat;
      background-position: center;
    }
    &.wallet {
      background-image: url("/preLaunch/wallet.svg");
      background-repeat: no-repeat;
      background-position: center;
    }
    &.ok {
      background-image: url("/preLaunch/check.svg");
      background-repeat: no-repeat;
      background-position: center;
    }
  }
}

.pre-modal {
  .ant-modal-content {
    border-radius: 12px;
    max-width: 500px;
  }
  .ant-modal-body {
    border-radius: 12px;
    background: linear-gradient(180deg, fade(@metaplex-primary-color, 20%) 27.5%, fade(@metaplex-primary-color, 0%) 100%), #2A2A2A;
    display: flex;
    flex-direction: column;
    align-items: center;
    text-align: center;
    padding: 100px 56px;

    .how-to-step {
      width: 64px;
      margin-bottom: 36px;
    }

    .got-title {
      font-weight: 600;
      font-size: 24px;
      line-height: 24px;
      margin-bottom: 20px;
    }
    .got-description {
      font-weight: normal;
      font-size: 18px;
      line-height: 24px;
    }
  }
}

.ant-input:focus, .ant-input:hover {
  border-color: initial !important;
  border-right-width: 0 !important;
  outline: 0;
}
.discord-button {
  display: flex;
  justify-content: space-evenly;
  align-items: center;
  height: 56px;
  width: 200px;
  background: #FFFFFF;
  box-shadow: 0px 0px 24px rgba(26, 26, 26, 0.12);
  border-radius: 8px;
  padding: 20px;
  background-size: cover;
  margin-top: 32px;
  color: @black-100;
  font-weight: 600;
  font-size: 16px;
  line-height: 17px;
  /* identical to box height, or 106% */

  text-align: center;
  letter-spacing: -0.02em;
  span {
    background-image: url("/preLaunch/discord.svg");
    margin-right: 10px;
    width: 24px;
    height: 18px;
  }
}

.display-block {
  display: block;
}<|MERGE_RESOLUTION|>--- conflicted
+++ resolved
@@ -1,12 +1,10 @@
-<<<<<<< HEAD
 .magic-iframe{
   display: none !important;
-=======
+}
 .mb32 {
   margin-bottom: 32px !important;
 }.mb40 {
   margin-bottom: 40px !important;
->>>>>>> bf47fd11
 }
 &#pre-launch-layout {
   min-height: 100vh;
