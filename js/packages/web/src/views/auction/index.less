--- conflicted
+++ resolved
@@ -63,8 +63,6 @@
     }
   }
 }
-<<<<<<< HEAD
-=======
 .auction-mobile-container{
   padding: 15px;
   .auction-mobile-section{
@@ -75,7 +73,6 @@
     margin-top: 25px;
   }
 }
->>>>>>> 40441a37
 .info-view-container {
    display: flex;
   justify-content: flex-end;
@@ -96,8 +93,6 @@
   margin-bottom: 4px;
 }
 
-<<<<<<< HEAD
-=======
 .bids-lists{
   width: 100%;
   padding-left: 24px;
@@ -108,7 +103,6 @@
   }
 }
 
->>>>>>> 40441a37
 .about-nft-collection {
   color: white;
   font-size: 14px;
@@ -122,8 +116,6 @@
   font-size: 18px;
   line-height: 24px;
 }
-<<<<<<< HEAD
-=======
 
 .a-attributes{
   .ant-card{
@@ -133,7 +125,6 @@
     }
   }
 }
->>>>>>> 40441a37
 
 .tag {
   display: flex;
@@ -212,8 +203,6 @@
   }
 }
 
-<<<<<<< HEAD
-=======
 .mobile-bid-history{
   display: flex;
   align-items: center;
@@ -233,7 +222,6 @@
   }
 }
 
->>>>>>> 40441a37
 @media (min-width: 1380px) {
   .img-cont-500{
     max-width: 550px;
