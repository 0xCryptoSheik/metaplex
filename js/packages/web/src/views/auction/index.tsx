import React, { useState, useEffect } from 'react';
import { useParams } from 'react-router-dom';
import { Row, Col, Button, Skeleton, Carousel, List, Card } from 'antd';
import { AuctionCard } from '../../components/AuctionCard';
import { Connection } from '@solana/web3.js';
import {
  AuctionView as Auction,
  AuctionViewItem,
  useArt,
  useAuction,
  useBidsForAuction,
  useCreators,
  useExtendedArt,
} from '../../hooks';
import { ArtContent } from '../../components/ArtContent';

import { format } from 'timeago.js';

import {
  formatTokenAmount,
  Identicon,
  MetaplexModal,
  shortenAddress,
  useConnection,
  useConnectionConfig,
  useMint,
  AuctionState,
  StringPublicKey,
  toPublicKey,
} from '@oyster/common';
import { useWallet } from '@solana/wallet-adapter-react';
import { MintInfo } from '@solana/spl-token';
import { getHandleAndRegistryKey } from '@solana/spl-name-service';
import useWindowDimensions from '../../utils/layout';
import { CheckOutlined } from '@ant-design/icons';
import { useMemo } from 'react';
import { ArtType } from '../../types';
import { MetaAvatar } from '../../components/MetaAvatar';
import { AmountLabel } from '../../components/AmountLabel';

export const AuctionItem = ({
  item,
  index,
  size,
  active,
}: {
  item: AuctionViewItem;
  index: number;
  size: number;
  active?: boolean;
}) => {
  const id = item.metadata.pubkey;
  var style: React.CSSProperties = {
    transform:
      index === 0
        ? ''
        : `translate(${index * 15}px, ${-40 * index}px) scale(${Math.max(
            1 - 0.2 * index,
            0,
          )})`,
    transformOrigin: 'right bottom',
    position: index !== 0 ? 'absolute' : 'static',
    zIndex: -1 * index,
    marginLeft: size > 1 && index === 0 ? '0px' : 'auto',
    background: 'black',
    boxShadow: 'rgb(0 0 0 / 10%) 12px 2px 20px 14px',
    aspectRatio: '1/1',
  };
  return (
    <ArtContent
      pubkey={id}
      className="artwork-image stack-item"
      style={style}
      active={active}
      allowMeshRender={true}
    />
  );
};

export const AuctionView = () => {
  const { id } = useParams<{ id: string }>();
  const { env } = useConnectionConfig();
  const auction = useAuction(id);
  const [currentIndex, setCurrentIndex] = useState(0);
  const art = useArt(auction?.thumbnail.metadata.pubkey);
  const { ref, data } = useExtendedArt(auction?.thumbnail.metadata.pubkey);
  const creators = useCreators(auction);
  let edition = '';
  if (art.type === ArtType.NFT) {
    edition = 'Unique';
  } else if (art.type === ArtType.Master) {
    edition = 'NFT 0';
  } else if (art.type === ArtType.Print) {
    edition = `${art.edition} of ${art.supply}`;
  }
  const nftCount = auction?.items.flat().length;
  const winnerCount = auction?.items.length;

  const hasDescription = data === undefined || data.description === undefined;
  const description = data?.description;
  const attributes = data?.attributes;

  const items = [
    ...(auction?.items
      .flat()
      .reduce((agg, item) => {
        agg.set(item.metadata.pubkey, item);
        return agg;
      }, new Map<string, AuctionViewItem>())
      .values() || []),
    auction?.participationItem,
  ].map((item, index, arr) => {
    if (!item || !item?.metadata || !item.metadata?.pubkey) {
      return null;
    }

    return (
      <AuctionItem
        key={item.metadata.pubkey}
        item={item}
        index={index}
        size={arr.length}
        active={index === currentIndex}
      />
    );
  });

  return (
    <Row justify="center" ref={ref} gutter={[48, 0]}>
      <Col span={24} md={10} className={'img-cont-500'}>
        <div className="auction-view" style={{ minHeight: 300 }}>
          <Carousel
            autoplay={false}
            afterChange={index => setCurrentIndex(index)}
          >
            {items}
          </Carousel>
        </div>
        <h6 className={'about-nft-collection'}>
          ABOUT THIS {nftCount === 1 ? 'NFT' : 'COLLECTION'}
        </h6>
        <p className={'about-nft-collection a-description'}>
          {hasDescription && <Skeleton paragraph={{ rows: 3 }} />}
          {description ||
            (winnerCount !== undefined && (
              <div style={{ fontStyle: 'italic' }}>
                No description provided.
              </div>
            ))}
        </p>
        {attributes &&
          <div className={'about-nft-collection a-description'}>
            <h6>Attributes</h6>
            <List
              grid={{ column: 4 }}
            >
<<<<<<< HEAD
              {attributes.map(attribute =>
                <List.Item>
                  <Card title={attribute.trait_type}>{attribute.value}</Card>
                </List.Item>
              )}
            </List>
          </div>
        }
        {/* {auctionData[id] && (
=======
              {items}
            </Carousel>
          </div>
          <h6>Number Of Winners</h6>
          <h1>
            {winnerCount === undefined ? (
              <Skeleton paragraph={{ rows: 0 }} />
            ) : (
              winnerCount
            )}
          </h1>
          <h6>Number Of NFTs</h6>
          <h1>
            {nftCount === undefined ? (
              <Skeleton paragraph={{ rows: 0 }} />
            ) : (
              nftCount
            )}
          </h1>
          <h6>About this {nftCount === 1 ? 'NFT' : 'Collection'}</h6>
          <div className="auction-paragraph">
            {hasDescription && <Skeleton paragraph={{ rows: 3 }} />}
            {description ||
              (winnerCount !== undefined && (
                <div style={{ fontStyle: 'italic' }}>
                  No description provided.
                </div>
              ))}
          </div>

          {attributes && (
            <>
              <h6>Attributes</h6>
              <List grid={{ column: 4 }}>
                {attributes.map(attribute => (
                  <List.Item>
                    <Card title={attribute.trait_type}>{attribute.value}</Card>
                  </List.Item>
                ))}
              </List>
            </>
          )}
          {/* {auctionData[id] && (
>>>>>>> 9d5a5c6d
            <>
              <h6>About this Auction</h6>
              <p>{auctionData[id].description.split('\n').map((t: string) => <div>{t}</div>)}</p>
            </>
          )} */}
      </Col>

      <Col span={24} md={14}>
        <h2 className="art-title">
          {art.title || <Skeleton paragraph={{ rows: 0 }} />}
        </h2>
        <Row gutter={[44, 0]}>
          <Col span={12} md={16}>
            <div className={'info-container'}>
              <div className={'info-component'}>
                <h6 className={'info-title'}>CREATED BY</h6>
                <span>{<MetaAvatar creators={creators} />}</span>
              </div>
              <div className={'info-component'}>
                <h6 className={'info-title'}>Edition</h6>
                <span>
                  {(auction?.items.length || 0) > 1 ? 'Multiple' : edition}
                </span>
              </div>
              <div className={'info-component'}>
                <h6 className={'info-title'}>Winners</h6>
                <span>
                  {winnerCount === undefined ? (
                    <Skeleton paragraph={{ rows: 0 }} />
                  ) : (
                    winnerCount
                  )}
                </span>
              </div>
              <div className={'info-component'}>
                <h6 className={'info-title'}>NFTS</h6>
                <span>
                  {nftCount === undefined ? (
                    <Skeleton paragraph={{ rows: 0 }} />
                  ) : (
                    nftCount
                  )}
                </span>
              </div>
            </div>
          </Col>
          <Col span={12} md={8}>
            <div className={'info-view-container'}>
              <div className={'info-view'}>
                <h6 className={'info-title'}>View on</h6>
                <div style={{ display: 'flex' }}>
                  <Button
                    className="tag"
                    onClick={() => window.open(art.uri || '', '_blank')}
                  >
                    Arweave
                  </Button>
                  <Button
                    className="tag"
                    onClick={() =>
                      window.open(
                        `https://explorer.solana.com/account/${
                          art?.mint || ''
                        }${env.indexOf('main') >= 0 ? '' : `?cluster=${env}`}`,
                        '_blank',
                      )
                    }
                  >
                    Solana
                  </Button>
                </div>
              </div>
            </div>
          </Col>
        </Row>

        {!auction && <Skeleton paragraph={{ rows: 6 }} />}
        {auction && (
          <AuctionCard auctionView={auction} hideDefaultAction={false} />
        )}
        <AuctionBids auctionView={auction} />
      </Col>
    </Row>
  );
};

const BidLine = (props: {
  bid: any;
  index: number;
  mint?: MintInfo;
  isCancelled?: boolean;
  isActive?: boolean;
}) => {
  const { bid, index, mint, isCancelled, isActive } = props;
  const { publicKey } = useWallet();
  const bidder = bid.info.bidderPubkey;
  const isme = publicKey?.toBase58() === bidder;

  // Get Twitter Handle from address
  const connection = useConnection();
  const [bidderTwitterHandle, setBidderTwitterHandle] = useState('');
  useEffect(() => {
    const getTwitterHandle = async (
      connection: Connection,
      bidder: StringPublicKey,
    ): Promise<string | undefined> => {
      try {
        const [twitterHandle] = await getHandleAndRegistryKey(
          connection,
          toPublicKey(bidder),
        );
        setBidderTwitterHandle(twitterHandle);
      } catch (err) {
        console.warn(`err`);
        return undefined;
      }
    };
    getTwitterHandle(connection, bidder);
  }, [bidderTwitterHandle]);

  return (
    <Row className={'bid-history'}>
      {isCancelled && (
        <div
          style={{
            position: 'absolute',
            left: 0,
            width: '100%',
            height: 1,
            background: 'grey',
            top: 'calc(50% - 1px)',
            zIndex: 2,
          }}
        />
      )}
      <Col span={8}>
        {!isCancelled && (
          <div className={'flex '}>
            {isme && (
              <>
                <CheckOutlined />
                &nbsp;
              </>
            )}
            <AmountLabel
              style={{ marginBottom: 0, fontSize: '16px' }}
              containerStyle={{
                flexDirection: 'row',
                alignItems: 'center',
              }}
              displaySOL={true}
              iconSize={24}
              amount={formatTokenAmount(bid.info.lastBid, mint)}
            />
          </div>
        )}
      </Col>
      <Col span={8} style={{ opacity: 0.7 }}>
        {/* uses milliseconds */}
        {format(bid.info.lastBidTimestamp.toNumber() * 1000)}
      </Col>
      <Col span={8}>
        <div className={'flex-right'}>
          <Identicon
            style={{
              width: 24,
              height: 24,
              marginRight: 10,
              marginTop: 2,
            }}
            address={bidder}
          />{' '}
          <span style={{ opacity: 0.7 }}>
            {bidderTwitterHandle ? (
              <a
                target="_blank"
                title={shortenAddress(bidder)}
                href={`https://twitter.com/${bidderTwitterHandle}`}
              >{`@${bidderTwitterHandle}`}</a>
            ) : (
              shortenAddress(bidder)
            )}
          </span>
        </div>
      </Col>
    </Row>
  );
};

export const AuctionBids = ({
  auctionView,
}: {
  auctionView?: Auction | null;
}) => {
  const bids = useBidsForAuction(auctionView?.auction.pubkey || '');

  const mint = useMint(auctionView?.auction.info.tokenMint);
  const { width } = useWindowDimensions();

  const [showHistoryModal, setShowHistoryModal] = useState<boolean>(false);

  const winnersCount = auctionView?.auction.info.bidState.max.toNumber() || 0;
  const activeBids = auctionView?.auction.info.bidState.bids || [];
  const activeBidders = useMemo(() => {
    return new Set(activeBids.map(b => b.key));
  }, [activeBids]);

  const auctionState = auctionView
    ? auctionView.auction.info.state
    : AuctionState.Created;
  const bidLines = useMemo(() => {
    let activeBidIndex = 0;
    return bids.map((bid, index) => {
      let isCancelled =
        (index < winnersCount && !!bid.info.cancelled) ||
        (auctionState !== AuctionState.Ended && !!bid.info.cancelled);

      let line = (
        <BidLine
          bid={bid}
          index={activeBidIndex}
          key={index}
          mint={mint}
          isCancelled={isCancelled}
          isActive={!bid.info.cancelled}
        />
      );

      if (!isCancelled) {
        activeBidIndex++;
      }

      return line;
    });
  }, [auctionState, bids, activeBidders]);

  if (!auctionView || bids.length < 1) return null;

  return (
    <Row>
      <Col style={{ width: '100%', paddingLeft: '24px', paddingRight: '24px' }}>
        <h6 className={'info-title'}>Bid History</h6>
        {bidLines.slice(0, 10)}
        {bids.length > 10 && (
          <div
            className="full-history"
            onClick={() => setShowHistoryModal(true)}
            style={{
              cursor: 'pointer',
            }}
          >
            View full history
          </div>
        )}
        <MetaplexModal
          visible={showHistoryModal}
          onCancel={() => setShowHistoryModal(false)}
          title="Bid history"
          bodyStyle={{
            background: 'unset',
            boxShadow: 'unset',
            borderRadius: 0,
          }}
          centered
          width={width < 768 ? width - 10 : 600}
        >
          <div
            style={{
              maxHeight: 600,
              overflowY: 'scroll',
              width: '100%',
            }}
          >
            {bidLines}
          </div>
        </MetaplexModal>
      </Col>
    </Row>
  );
};<|MERGE_RESOLUTION|>--- conflicted
+++ resolved
@@ -154,9 +154,8 @@
             <List
               grid={{ column: 4 }}
             >
-<<<<<<< HEAD
-              {attributes.map(attribute =>
-                <List.Item>
+              {attributes.map((attribute, index) =>
+                <List.Item key={`${attribute.value}-${index}`}>
                   <Card title={attribute.trait_type}>{attribute.value}</Card>
                 </List.Item>
               )}
@@ -164,51 +163,6 @@
           </div>
         }
         {/* {auctionData[id] && (
-=======
-              {items}
-            </Carousel>
-          </div>
-          <h6>Number Of Winners</h6>
-          <h1>
-            {winnerCount === undefined ? (
-              <Skeleton paragraph={{ rows: 0 }} />
-            ) : (
-              winnerCount
-            )}
-          </h1>
-          <h6>Number Of NFTs</h6>
-          <h1>
-            {nftCount === undefined ? (
-              <Skeleton paragraph={{ rows: 0 }} />
-            ) : (
-              nftCount
-            )}
-          </h1>
-          <h6>About this {nftCount === 1 ? 'NFT' : 'Collection'}</h6>
-          <div className="auction-paragraph">
-            {hasDescription && <Skeleton paragraph={{ rows: 3 }} />}
-            {description ||
-              (winnerCount !== undefined && (
-                <div style={{ fontStyle: 'italic' }}>
-                  No description provided.
-                </div>
-              ))}
-          </div>
-
-          {attributes && (
-            <>
-              <h6>Attributes</h6>
-              <List grid={{ column: 4 }}>
-                {attributes.map(attribute => (
-                  <List.Item>
-                    <Card title={attribute.trait_type}>{attribute.value}</Card>
-                  </List.Item>
-                ))}
-              </List>
-            </>
-          )}
-          {/* {auctionData[id] && (
->>>>>>> 9d5a5c6d
             <>
               <h6>About this Auction</h6>
               <p>{auctionData[id].description.split('\n').map((t: string) => <div>{t}</div>)}</p>
