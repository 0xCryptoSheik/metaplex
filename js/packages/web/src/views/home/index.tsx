import React, { useState, useMemo } from 'react';
import { Layout, Row, Col, Tabs, Button } from 'antd';
import Masonry from 'react-masonry-css';

import { PreSaleBanner } from '../../components/PreSaleBanner';
import { AuctionViewState, useAuctions } from '../../hooks';

import './index.less';
import { AuctionRenderCard } from '../../components/AuctionRenderCard';
import { Link, useHistory } from 'react-router-dom';
import { CardLoader } from '../../components/MyLoader';
import { useMeta } from '../../contexts';
import BN from 'bn.js';
import { programIds, useConnection, useWallet } from '@oyster/common';
import { saveAdmin } from '../../actions/saveAdmin';
import { WhitelistedCreator } from '../../models/metaplex';
import { Banner } from '../../components/Banner';
import { AppLayout } from '../../components/Layout';

const { TabPane } = Tabs;

const { Content } = Layout;
export const HomeView = () => {
  const auctions = useAuctions(AuctionViewState.Live);
  const auctionsEnded = useAuctions(AuctionViewState.Ended);
  const { isLoading, store } = useMeta();
  const [isInitalizingStore, setIsInitalizingStore] = useState(false);
  const connection = useConnection();
  const history = useHistory();
  const { wallet, connect } = useWallet();
  const breakpointColumnsObj = {
    default: 4,
    1100: 3,
    700: 2,
    500: 1,
  };

  const heroAuction = useMemo(
    () =>
      auctions.filter(a => {
        // const now = moment().unix();
        return !a.auction.info.ended();
        // filter out auction for banner that are further than 30 days in the future
        // return Math.floor(delta / 86400) <= 30;
      })?.[0],
    [auctions],
  );

  const liveAuctions = auctions.sort(
    (a, b) =>
      a.auction.info.endedAt
        ?.sub(b.auction.info.endedAt || new BN(0))
        .toNumber() || 0,
  );

  const liveAuctionsView = (
    <Masonry
      breakpointCols={breakpointColumnsObj}
      className="my-masonry-grid"
      columnClassName="my-masonry-grid_column"
    >
      {!isLoading
        ? liveAuctions.map((m, idx) => {
            const id = m.auction.pubkey.toBase58();
            return (
              <Link to={`/auction/${id}`} key={idx}>
                <AuctionRenderCard key={id} auctionView={m} />
              </Link>
            );
          })
        : [...Array(10)].map((_, idx) => <CardLoader key={idx} />)}
    </Masonry>
  );
  const endedAuctions = (
    <Masonry
      breakpointCols={breakpointColumnsObj}
      className="my-masonry-grid"
      columnClassName="my-masonry-grid_column"
    >
      {!isLoading
        ? auctionsEnded
            .filter((m, idx) => idx < 10)
            .map((m, idx) => {
              if (m === heroAuction) {
                return;
              }

              const id = m.auction.pubkey.toBase58();
              return (
                <Link to={`/auction/${id}`} key={idx}>
                  <AuctionRenderCard key={id} auctionView={m} />
                </Link>
              );
            })
        : [...Array(10)].map((_, idx) => <CardLoader key={idx} />)}
    </Masonry>
  );

  const CURRENT_STORE = programIds().store;

  return (
    <Layout style={{ margin: 0, alignItems: 'center' }}>
      {!store && !isLoading && (
        <>
          {!CURRENT_STORE && (
            <p>
              Store has not been configured please set{' '}
              <em>REACT_APP_STORE_OWNER_ADDRESS_ADDRESS</em> to admin wallet
              inside <em>packages/web/.env</em> and restart yarn
            </p>
          )}
          {CURRENT_STORE && !wallet?.publicKey && (
            <p>
              <Button type="primary" className="app-btn" onClick={connect}>
                Connect
              </Button>{' '}
              to configure store.
            </p>
          )}
          {CURRENT_STORE && wallet?.publicKey && (
            <>
              <p>
                Initializing store will allow you to control list of creators.
              </p>

              <Button
                className="app-btn"
                type="primary"
                loading={isInitalizingStore}
                disabled={!CURRENT_STORE}
                onClick={async () => {
                  if (!wallet?.publicKey) {
                    return;
                  }

                  setIsInitalizingStore(true);

                  await saveAdmin(connection, wallet, false, [
                    new WhitelistedCreator({
                      address: wallet?.publicKey,
                      activated: true,
                    }),
                  ]);

                  history.push('/admin');

<<<<<<< HEAD
                    window.location.reload();
                  }}
                >
                  Init Store
                </Button>
              </>
            )}
          </>
        )}
        {/* <PreSaleBanner auction={heroAuction} /> */}
        <Banner src={'/main-banner.svg'} />
        <Layout>
          <Content style={{ display: 'flex', flexWrap: 'wrap' }}>
            <Col style={{ width: '100%', marginTop: 32 }}>
              <Row>
                <Tabs>
                  <TabPane
                    tab={
                      <>
                        <span className={'live'}></span> Live
                      </>
                    }
                    key={1}
                    active={true}
                  >
                    {liveAuctionsView}
                  </TabPane>
                  <TabPane tab={'Ended'} key={2}>
                    {endedAuctions}
                  </TabPane>
=======
                  window.location.reload();
                }}
              >
                Init Store
              </Button>
            </>
          )}
        </>
      )}
      {/* <PreSaleBanner auction={heroAuction} /> */}
      <Banner src={'/main-banner.svg'}>
        <div style={{
          height: "100%",
          display: "flex",
          flexDirection: "column",
          justifyContent: "center",
          marginLeft: "4vw",
          maxWidth: 350,
          lineHeight: 1.1,
        }}>
          <h1 style={{
            color: "white",
            margin: 0,
          }}>The amazing world of McFarlane.</h1>
          <p style={{
            color: "white",
            fontSize: "clamp(0.7em, 1.5vw, 16px)",
            margin: "1rem 0 2rem",
          }}>Buy exclusive McFarlane NFTs.</p>
          <Button onClick={() => console.log("HOW TO BUY")} className="secondary-btn">
            How to Buy
          </Button>
        </div>
      </Banner>
      <Layout>
        <Content style={{ display: 'flex', flexWrap: 'wrap' }}>
          <Col style={{ width: '100%', marginTop: 10 }}>
            {liveAuctions.length >= 1 && (
              <Row>
                <Tabs>
                  <TabPane>
                    <h2>Live Auctions</h2>
                    {liveAuctionsView}
                  </TabPane>
>>>>>>> 39cb28b3
                </Tabs>
              </Row>
            )}
            <Row>
              {auctionsEnded.length > 0 && (
                <Tabs>
                  <TabPane>
                    <h2>Ended Auctions</h2>
                    {endedAuctions}
                  </TabPane>
                </Tabs>
              )}
              <br />
            </Row>
          </Col>
        </Content>
      </Layout>
    </Layout>
  );
};<|MERGE_RESOLUTION|>--- conflicted
+++ resolved
@@ -144,38 +144,6 @@
 
                   history.push('/admin');
 
-<<<<<<< HEAD
-                    window.location.reload();
-                  }}
-                >
-                  Init Store
-                </Button>
-              </>
-            )}
-          </>
-        )}
-        {/* <PreSaleBanner auction={heroAuction} /> */}
-        <Banner src={'/main-banner.svg'} />
-        <Layout>
-          <Content style={{ display: 'flex', flexWrap: 'wrap' }}>
-            <Col style={{ width: '100%', marginTop: 32 }}>
-              <Row>
-                <Tabs>
-                  <TabPane
-                    tab={
-                      <>
-                        <span className={'live'}></span> Live
-                      </>
-                    }
-                    key={1}
-                    active={true}
-                  >
-                    {liveAuctionsView}
-                  </TabPane>
-                  <TabPane tab={'Ended'} key={2}>
-                    {endedAuctions}
-                  </TabPane>
-=======
                   window.location.reload();
                 }}
               >
@@ -220,21 +188,20 @@
                     <h2>Live Auctions</h2>
                     {liveAuctionsView}
                   </TabPane>
->>>>>>> 39cb28b3
                 </Tabs>
               </Row>
             )}
-            <Row>
-              {auctionsEnded.length > 0 && (
-                <Tabs>
-                  <TabPane>
-                    <h2>Ended Auctions</h2>
-                    {endedAuctions}
-                  </TabPane>
-                </Tabs>
-              )}
-              <br />
-            </Row>
+            {auctionsEnded.length > 0 && (
+              <Row>
+                  <Tabs>
+                    <TabPane>
+                      <h2>Ended Auctions</h2>
+                      {endedAuctions}
+                    </TabPane>
+                  </Tabs>
+                <br />
+              </Row>
+            )}
           </Col>
         </Content>
       </Layout>
