--- conflicted
+++ resolved
@@ -1,12 +1,29 @@
-import { PlusCircleOutlined } from '@ant-design/icons';
+import React, { useEffect, useState } from 'react';
 import {
-  Creator, MAX_METADATA_LEN, toLamports, useConnection, useMint, useWallet,
+  Divider,
+  Steps,
+  Row,
+  Button,
+  Col,
+  Input,
+  Statistic,
+  Progress,
+  Spin,
+  Radio,
+  Card,
+  Select,
+  Checkbox,
+} from 'antd';
+import { ArtCard } from './../../components/ArtCard';
+import { QUOTE_MINT } from './../../constants';
+import { Confetti } from './../../components/Confetti';
+import { ArtSelector } from './artSelector';
+import './../styles.less';
+import {
+  MAX_METADATA_LEN,
+  useConnection,
+  useWallet,
   WinnerLimit,
-<<<<<<< HEAD
-  WinnerLimitType
-} from '@oyster/common';
-import { ZERO } from '@oyster/common/dist/lib/constants';
-=======
   WinnerLimitType,
   toLamports,
   useMint,
@@ -20,33 +37,30 @@
   PublicKey,
   SystemProgram,
 } from '@solana/web3.js';
->>>>>>> 377f6cd5
 import { MintLayout } from '@solana/spl-token';
-import { Connection, PublicKey } from '@solana/web3.js';
+import { useHistory, useParams } from 'react-router-dom';
+import { capitalize } from 'lodash';
 import {
-  Button, Card, Checkbox, Col, Divider, Input, Progress, Radio, Row, Select, Spin, Statistic, Steps
-} from 'antd';
-import BN from 'bn.js';
-import { capitalize } from 'lodash';
+  AuctionManagerSettings,
+  WinningConfigType,
+  NonWinningConstraint,
+  WinningConfig,
+  WinningConstraint,
+  ParticipationConfig,
+  WinningConfigItem,
+} from '../../models/metaplex';
 import moment from 'moment';
-import React, { useEffect, useState } from 'react';
-import { useHistory, useParams } from 'react-router-dom';
 import {
   createAuctionManager,
-  SafetyDepositDraft
+  SafetyDepositDraft,
 } from '../../actions/createAuctionManager';
+import BN from 'bn.js';
+import { ZERO } from '@oyster/common/dist/lib/constants';
+import { DateTimePicker } from '../../components/DateTimePicker';
 import { AmountLabel } from '../../components/AmountLabel';
-import { DateTimePicker } from '../../components/DateTimePicker';
 import { useMeta } from '../../contexts';
-import {
-  AuctionManagerSettings, NonWinningConstraint, ParticipationConfig, WinningConfig, WinningConfigItem, WinningConfigType, WinningConstraint
-} from '../../models/metaplex';
 import useWindowDimensions from '../../utils/layout';
-import { ArtCard } from './../../components/ArtCard';
-import { Confetti } from './../../components/Confetti';
-import { QUOTE_MINT } from './../../constants';
-import './../styles.less';
-import { ArtSelector } from './artSelector';
+import { PlusCircleOutlined } from '@ant-design/icons';
 
 const { Option } = Select;
 const { Step } = Steps;
