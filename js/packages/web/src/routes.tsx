import { HashRouter, Route, Switch } from 'react-router-dom';
import { Providers } from './providers';
import {
  AnalyticsView,
  ArtCreateView,
  ArtistsView,
  ArtistView,
  ArtView,
  ArtworksView,
  AuctionCreateView,
  AuctionView,
  HomeView,
} from './views';
import { AdminView } from './views/admin';
import { BillingView } from './views/auction/billing';

export function Routes() {
  return (
    <>
      <HashRouter basename={'/'}>
<<<<<<< HEAD
        <ConnectionProvider
          storeId={process.env.NEXT_PUBLIC_STORE_OWNER_ADDRESS_ADDRESS}
        >
          <WalletProvider>
            <UseWalletProvider chainId={5}>
              <AccountsProvider>
                <CoingeckoProvider>
                  <MetaProvider>
                    <ConfettiProvider>
                      <AppLayout>
                        <Switch>
                          <Route
                            exact
                            path="/admin"
                            component={() => <AdminView />}
                          />
                          <Route
                            exact
                            path="/analytics"
                            component={() => <AnalyticsView />}
                          />
                          <Route
                            exact
                            path="/art/create/:step_param?"
                            component={() => <ArtCreateView />}
                          />
                          <Route
                            exact
                            path="/artworks/:id?"
                            component={() => <ArtworksView />}
                          />
                          <Route
                            exact
                            path="/art/:id"
                            component={() => <ArtView />}
                          />
                          <Route
                            exact
                            path="/artists/:id"
                            component={() => <ArtistView />}
                          />
                          <Route
                            exact
                            path="/artists"
                            component={() => <ArtistsView />}
                          />
                          <Route
                            exact
                            path="/auction/create/:step_param?"
                            component={() => <AuctionCreateView />}
                          />
                          <Route
                            exact
                            path="/auction/:id"
                            component={() => <AuctionView />}
                          />
                          <Route
                            exact
                            path="/auction/:id/billing"
                            component={() => <BillingView />}
                          />
                          {/*<Route*/}
                          {/*  exact*/}
                          {/*  path="/static-page"*/}
                          {/*  component={() => <StaticPageView />}*/}
                          {/*/>*/}
                          <Route path="/" component={() => <HomeView />} />
                        </Switch>
                      </AppLayout>
                    </ConfettiProvider>
                  </MetaProvider>
                </CoingeckoProvider>
              </AccountsProvider>
            </UseWalletProvider>
          </WalletProvider>
        </ConnectionProvider>
=======
        <Providers>
          <Switch>
            <Route exact path="/admin" component={() => <AdminView />} />
            <Route
              exact
              path="/analytics"
              component={() => <AnalyticsView />}
            />
            <Route
              exact
              path="/art/create/:step_param?"
              component={() => <ArtCreateView />}
            />
            <Route
              exact
              path="/artworks/:id?"
              component={() => <ArtworksView />}
            />
            <Route exact path="/art/:id" component={() => <ArtView />} />
            <Route exact path="/artists/:id" component={() => <ArtistView />} />
            <Route exact path="/artists" component={() => <ArtistsView />} />
            <Route
              exact
              path="/auction/create/:step_param?"
              component={() => <AuctionCreateView />}
            />
            <Route
              exact
              path="/auction/:id"
              component={() => <AuctionView />}
            />
            <Route
              exact
              path="/auction/:id/billing"
              component={() => <BillingView />}
            />
            <Route path="/" component={() => <HomeView />} />
          </Switch>
        </Providers>
>>>>>>> 6ad9b15a
      </HashRouter>
    </>
  );
}<|MERGE_RESOLUTION|>--- conflicted
+++ resolved
@@ -18,84 +18,6 @@
   return (
     <>
       <HashRouter basename={'/'}>
-<<<<<<< HEAD
-        <ConnectionProvider
-          storeId={process.env.NEXT_PUBLIC_STORE_OWNER_ADDRESS_ADDRESS}
-        >
-          <WalletProvider>
-            <UseWalletProvider chainId={5}>
-              <AccountsProvider>
-                <CoingeckoProvider>
-                  <MetaProvider>
-                    <ConfettiProvider>
-                      <AppLayout>
-                        <Switch>
-                          <Route
-                            exact
-                            path="/admin"
-                            component={() => <AdminView />}
-                          />
-                          <Route
-                            exact
-                            path="/analytics"
-                            component={() => <AnalyticsView />}
-                          />
-                          <Route
-                            exact
-                            path="/art/create/:step_param?"
-                            component={() => <ArtCreateView />}
-                          />
-                          <Route
-                            exact
-                            path="/artworks/:id?"
-                            component={() => <ArtworksView />}
-                          />
-                          <Route
-                            exact
-                            path="/art/:id"
-                            component={() => <ArtView />}
-                          />
-                          <Route
-                            exact
-                            path="/artists/:id"
-                            component={() => <ArtistView />}
-                          />
-                          <Route
-                            exact
-                            path="/artists"
-                            component={() => <ArtistsView />}
-                          />
-                          <Route
-                            exact
-                            path="/auction/create/:step_param?"
-                            component={() => <AuctionCreateView />}
-                          />
-                          <Route
-                            exact
-                            path="/auction/:id"
-                            component={() => <AuctionView />}
-                          />
-                          <Route
-                            exact
-                            path="/auction/:id/billing"
-                            component={() => <BillingView />}
-                          />
-                          {/*<Route*/}
-                          {/*  exact*/}
-                          {/*  path="/static-page"*/}
-                          {/*  component={() => <StaticPageView />}*/}
-                          {/*/>*/}
-                          <Route path="/" component={() => <HomeView />} />
-                        </Switch>
-                      </AppLayout>
-                    </ConfettiProvider>
-                  </MetaProvider>
-                </CoingeckoProvider>
-              </AccountsProvider>
-            </UseWalletProvider>
-          </WalletProvider>
-        </ConnectionProvider>
-=======
         <Providers>
           <Switch>
             <Route exact path="/admin" component={() => <AdminView />} />
@@ -135,7 +57,6 @@
             <Route path="/" component={() => <HomeView />} />
           </Switch>
         </Providers>
->>>>>>> 6ad9b15a
       </HashRouter>
     </>
   );
