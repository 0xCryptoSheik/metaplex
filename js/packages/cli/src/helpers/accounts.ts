--- conflicted
+++ resolved
@@ -8,15 +8,10 @@
 } from './constants';
 import * as anchor from '@project-serum/anchor';
 import fs from 'fs';
-<<<<<<< HEAD
-import BN from 'bn.js';
-import { createConfigAccount } from './instructions';
-=======
 import BN from "bn.js";
 import { createConfigAccount } from "./instructions";
 import { web3 } from "@project-serum/anchor";
 import log from "loglevel";
->>>>>>> fda50663
 
 export const createConfig = async function (
   anchorProgram: anchor.Program,
